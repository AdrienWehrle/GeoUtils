--- conflicted
+++ resolved
@@ -265,6 +265,8 @@
         :type mode: str
 
         """
+        import GeoUtils.vector_tools as vt
+
         assert mode in ['match_extent', 'match_pixel'], "mode must be one of 'match_pixel', 'match_extent'"
         if isinstance(cropGeom, Raster):
             xmin, ymin, xmax, ymax = cropGeom.bounds
@@ -275,21 +277,7 @@
         else:
             raise ValueError("cropGeom must be a Raster, Vector, or list of coordinates.")
 
-<<<<<<< HEAD
         meta = self.ds.meta
-=======
-        import GeoUtils.vector_tools as vt
-        
-        if mode == 'match_pixel':
-            if isinstance(cropGeom, Raster):
-                xmin, ymin, xmax, ymax = cropGeom.bounds
-            elif isinstance(cropGeom, vt.Vector):
-                raise NotImplementedError
-            elif isinstance(cropGeom, (list, tuple)):
-                xmin, ymin, xmax, ymax = cropGeom
-            else:
-                raise ValueError("cropGeom must be a Raster, Vector, or list of coordinates.")
->>>>>>> 4baf1cd9
 
         if mode == 'match_pixel':
             crop_bbox = Polygon([(xmin, ymin), (xmax, ymin), (xmax, ymax), (xmin, ymax)])
